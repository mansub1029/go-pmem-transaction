--- conflicted
+++ resolved
@@ -217,21 +217,7 @@
 	}
 	switch kind := v1.Kind(); kind {
 	case reflect.Slice:
-<<<<<<< HEAD
-		typ = v1.Type()
-		v1len := v1.Len()
-		size = v1len * int(typ.Elem().Size())
-		v2 = reflect.PMakeSlice(typ, v1len, v1len)
-		vptr := (*value)(unsafe.Pointer(&v2))
-		vshdr := (*sliceHeader)(vptr.ptr)
-		sourceVal := (*value)(unsafe.Pointer(&v1))
-		sshdr := (*sliceHeader)(sourceVal.ptr)
-		sourcePtr := (*[LBUFFERSIZE]byte)(sshdr.data)[:size:size]
-		destPtr := (*[LBUFFERSIZE]byte)(vshdr.data)[:size:size]
-		copy(destPtr, sourcePtr)
-=======
 		t.logSlice(v1)
->>>>>>> 1b0fe7f9
 	case reflect.Ptr:
 		tail := t.tail
 		oldv := reflect.Indirect(v1) // get the underlying data of pointer
